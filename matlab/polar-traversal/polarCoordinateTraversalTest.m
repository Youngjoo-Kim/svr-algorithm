--- conflicted
+++ resolved
@@ -734,7 +734,6 @@
         expected_thetaVoxels = [2,2,2,2,2,2,2,2,2,3,3, 3, 3, 3, 4, 4, 5, 6, 7, 7, 8, 8, 8, 9, 9, 9,9,9,9,9,9,10,10,10,10];
         verifyEqual(testCase, rVoxels, expected_rVoxels);
         verifyEqual(testCase, thetaVoxels, expected_thetaVoxels);
-<<<<<<< HEAD
 end
 
 % Test ray crosses a theta boundary before radial boundary during initialization phase.
@@ -805,6 +804,4 @@
         expected_thetaVoxels = [11,10,10,9,8,7,6,5,5,4,4,3];
         verifyEqual(testCase, rVoxels, expected_rVoxels);
         verifyEqual(testCase, thetaVoxels, expected_thetaVoxels);
-=======
->>>>>>> b64179b4
 end