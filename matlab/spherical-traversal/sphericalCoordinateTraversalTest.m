% Tests for the SphericalCoordinateTraversal function.
% 
% To run: 
%       type <runtests> in the command window.

function tests = sphericalCoordinateTraversalTest
    tests = functiontests(localfunctions);
end

% Ray doesn't enter sphere
function testRayDoesNotEnterSphere(testCase)
    fprintf("Ray doesn't enter sphere\n")
    min_bound = [0.0, 0.0, 0.0];
    max_bound = [30.0, 30.0, 30.0];
    ray_origin = [3.0, 3.0, 3.0];
    ray_direction = [-2.0, -1.3, 1.0];
    sphere_center = [15.0, 15.0, 15.0];
    sphere_max_radius = 10.0;
    
    num_radial_sections = 4;
    num_angular_sections = 8;
    num_azimuthal_sections = 4;
    t_begin = 0.0;
    t_end = 15.0;
    verbose = false;
    
    [rVoxels, thetaVoxels, phiVoxels] = sphericalCoordinateTraversal(min_bound, max_bound, ray_origin, ray_direction, ...
        sphere_center, sphere_max_radius, num_radial_sections, num_angular_sections, num_azimuthal_sections, t_begin, t_end, verbose);
    verifyEqual(testCase, rVoxels, []);
    verifyEqual(testCase, thetaVoxels, []);
    verifyEqual(testCase, phiVoxels, []);
end

% Ray passes through origin
function testSphereCenteredAtOrigin(testCase)
    fprintf("Sphere at Origin\n")
    min_bound = [-20, -20.0, -20.0];
    max_bound = [20.0, 20.0, 20.0];
    ray_origin = [-13.0, -13.0, -13.0];
    ray_direction = [1.0, 1.0, 1.0];
    sphere_center = [0.0, 0.0, 0.0];
    sphere_max_radius = 10.0;
    
    num_radial_sections = 4;
    num_angular_sections = 4;
    num_azimuthal_sections = 4;
    t_begin = 0.0;
    t_end = 30.0;
    verbose = false;
    
    [rVoxels, thetaVoxels, phiVoxels] = sphericalCoordinateTraversal(min_bound, max_bound, ray_origin, ray_direction, ...
    sphere_center, sphere_max_radius, num_radial_sections, num_angular_sections, num_azimuthal_sections, t_begin, t_end, verbose);
    verifyEqual(testCase, rVoxels, [1,2,3,4,4,3,2,1]);
    verifyEqual(testCase, thetaVoxels, [2,2,2,2,0,0,0,0]);
    verifyEqual(testCase, phiVoxels, [2,2,2,2,0,0,0,0]);
end

<<<<<<< HEAD
% Change direction of ray slightly in the XY plane.
function testRayOffsetInXYPlane(testCase)
    min_bound = [-20, -20.0, -20.0];
    max_bound = [20.0, 20.0, 20.0];
    ray_origin = [-13.0, -13.0, -13.0];
    ray_direction = [1.0, 1.5, 1.0];
    sphere_center = [0.0, 0.0, 0.0];
    sphere_max_radius = 10.0;
    
    num_radial_sections = 4;
    num_angular_sections = 4;
=======
% Ray travels up z-axis
function testRayTravelsAlongZAxis(testCase)
    min_bound = [0.0, 0.0, 0.0];
    max_bound = [30.0, 30.0, 30.0];
    ray_origin = [0.0, 0.0, -15.0];
    ray_direction = [0, 0, 1.0];
    sphere_center = [0, 0, 0];
    sphere_max_radius = 10.0;
    
    num_radial_sections = 4;
    num_angular_sections = 8;
>>>>>>> 97b581f7
    num_azimuthal_sections = 4;
    t_begin = 0.0;
    t_end = 30.0;
    verbose = false;
    
    [rVoxels, thetaVoxels, phiVoxels] = sphericalCoordinateTraversal(min_bound, max_bound, ray_origin, ray_direction, ...
<<<<<<< HEAD
    sphere_center, sphere_max_radius, num_radial_sections, num_angular_sections, num_azimuthal_sections, t_begin, t_end, verbose);
    verifyEqual(testCase, rVoxels, [1,2,2,3,2,2,2,1]);
    verifyEqual(testCase, thetaVoxels, [2,2,1,1,1,1,0,0]);
    verifyEqual(testCase, phiVoxels, [2,2,2,2,2,0,0,0]);
end

% Ray parallel to the XY Plane.
function testRayParallelToXYPlane(testCase)
    min_bound = [-20, -20.0, -20.0];
    max_bound = [20.0, 20.0, 20.0];
    ray_origin = [-15.0, -15.0, 0.0];
    ray_direction = [1.0, 1.0, 0.0];
    sphere_center = [0.0, 0.0, 0.0];
    sphere_max_radius = 10.0;
    
    num_radial_sections = 4;
    num_angular_sections = 4;
    num_azimuthal_sections = 4;
    t_begin = 0.0;
    t_end = 30.0;
    verbose = false;
    
    [rVoxels, thetaVoxels, phiVoxels] = sphericalCoordinateTraversal(min_bound, max_bound, ray_origin, ray_direction, ...
    sphere_center, sphere_max_radius, num_radial_sections, num_angular_sections, num_azimuthal_sections, t_begin, t_end, verbose);
    verifyEqual(testCase, rVoxels, [1,2,3,4,4,3,2,1]);
    verifyEqual(testCase, thetaVoxels, [2,2,2,2,0,0,0,0]);
    verifyEqual(testCase, phiVoxels, [2,2,2,2,0,0,0,0]);
end

% Ray parallel to the XZ Plane.
function testRayParallelToXZPlane(testCase)
    min_bound = [-20, -20.0, -20.0];
    max_bound = [20.0, 20.0, 20.0];
    ray_origin = [-15.0, 0.0, -15.0];
    ray_direction = [1.0, 0.0, 1.0];
    sphere_center = [0.0, 0.0, 0.0];
    sphere_max_radius = 10.0;
    
    num_radial_sections = 4;
    num_angular_sections = 4;
    num_azimuthal_sections = 4;
    t_begin = 0.0;
    t_end = 30.0;
    verbose = false;
    
    [rVoxels, thetaVoxels, phiVoxels] = sphericalCoordinateTraversal(min_bound, max_bound, ray_origin, ray_direction, ...
    sphere_center, sphere_max_radius, num_radial_sections, num_angular_sections, num_azimuthal_sections, t_begin, t_end, verbose);
    verifyEqual(testCase, rVoxels, [1,2,3,4,4,3,2,1]);
    verifyEqual(testCase, thetaVoxels, [2,2,2,2,0,0,0,0]);
    verifyEqual(testCase, phiVoxels, [2,2,2,2,0,0,0,0]);
end
=======
        sphere_center, sphere_max_radius, num_radial_sections, num_angular_sections, num_azimuthal_sections, t_begin, t_end, verbose);
        verifyEqual(testCase, rVoxels, [1,2,3,4,3,2,1]);
    verifyEqual(testCase, thetaVoxels, [0,0,0,0,0,0,0]);
    verifyEqual(testCase, phiVoxels, [3,3,3,3,3,3,3]);
end
>>>>>>> 97b581f7
<|MERGE_RESOLUTION|>--- conflicted
+++ resolved
@@ -55,7 +55,6 @@
     verifyEqual(testCase, phiVoxels, [2,2,2,2,0,0,0,0]);
 end
 
-<<<<<<< HEAD
 % Change direction of ray slightly in the XY plane.
 function testRayOffsetInXYPlane(testCase)
     min_bound = [-20, -20.0, -20.0];
@@ -67,7 +66,12 @@
     
     num_radial_sections = 4;
     num_angular_sections = 4;
-=======
+    sphere_center, sphere_max_radius, num_radial_sections, num_angular_sections, num_azimuthal_sections, t_begin, t_end, verbose);
+    verifyEqual(testCase, rVoxels, [1,2,2,3,2,2,2,1]);
+    verifyEqual(testCase, thetaVoxels, [2,2,1,1,1,1,0,0]);
+    verifyEqual(testCase, phiVoxels, [2,2,2,2,2,0,0,0]);
+end
+
 % Ray travels up z-axis
 function testRayTravelsAlongZAxis(testCase)
     min_bound = [0.0, 0.0, 0.0];
@@ -79,20 +83,18 @@
     
     num_radial_sections = 4;
     num_angular_sections = 8;
->>>>>>> 97b581f7
     num_azimuthal_sections = 4;
     t_begin = 0.0;
     t_end = 30.0;
     verbose = false;
     
     [rVoxels, thetaVoxels, phiVoxels] = sphericalCoordinateTraversal(min_bound, max_bound, ray_origin, ray_direction, ...
-<<<<<<< HEAD
-    sphere_center, sphere_max_radius, num_radial_sections, num_angular_sections, num_azimuthal_sections, t_begin, t_end, verbose);
-    verifyEqual(testCase, rVoxels, [1,2,2,3,2,2,2,1]);
-    verifyEqual(testCase, thetaVoxels, [2,2,1,1,1,1,0,0]);
-    verifyEqual(testCase, phiVoxels, [2,2,2,2,2,0,0,0]);
+     sphere_center, sphere_max_radius, num_radial_sections, num_angular_sections, num_azimuthal_sections, t_begin, t_end, verbose);
+        verifyEqual(testCase, rVoxels, [1,2,3,4,3,2,1]);
+    verifyEqual(testCase, thetaVoxels, [0,0,0,0,0,0,0]);
+    verifyEqual(testCase, phiVoxels, [3,3,3,3,3,3,3]);
 end
-
+    
 % Ray parallel to the XY Plane.
 function testRayParallelToXYPlane(testCase)
     min_bound = [-20, -20.0, -20.0];
@@ -138,10 +140,3 @@
     verifyEqual(testCase, thetaVoxels, [2,2,2,2,0,0,0,0]);
     verifyEqual(testCase, phiVoxels, [2,2,2,2,0,0,0,0]);
 end
-=======
-        sphere_center, sphere_max_radius, num_radial_sections, num_angular_sections, num_azimuthal_sections, t_begin, t_end, verbose);
-        verifyEqual(testCase, rVoxels, [1,2,3,4,3,2,1]);
-    verifyEqual(testCase, thetaVoxels, [0,0,0,0,0,0,0]);
-    verifyEqual(testCase, phiVoxels, [3,3,3,3,3,3,3]);
-end
->>>>>>> 97b581f7
